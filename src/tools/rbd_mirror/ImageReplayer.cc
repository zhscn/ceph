--- conflicted
+++ resolved
@@ -360,14 +360,6 @@
   Context *on_finish(nullptr);
   {
     Mutex::Locker locker(m_lock);
-<<<<<<< HEAD
-=======
-    if (m_stop_requested) {
-      on_start_fail_start(-EINTR, "start interrupted");
-      return;
-    }
-
->>>>>>> 32c09015
     assert(m_state == STATE_STARTING);
     m_state = STATE_REPLAYING;
     m_state_desc.clear();
